--- conflicted
+++ resolved
@@ -186,21 +186,15 @@
             [self.X_batch.shape[-1], self.X_batch.shape[0], self.X_batch.shape[0]]))
         self.assertTrue(np.allclose(chol2.shape,
             [self.X_batch.shape[-1], self.X_batch.shape[0], self.X_batch.shape[0]]))
-<<<<<<< HEAD
-=======
         self.assertTrue(np.allclose(chol3.shape,
             [self.X_batch.shape[-1], self.X_batch.shape[0], self.X_batch.shape[0]]))
->>>>>>> eeda9386
         for i in range(self.X_batch.shape[0]):
             self.assertTrue(np.allclose(K1[i,...],
                                 np.matmul(chol1[i,...], chol1[i,...].T), atol=1.0e-4))
             self.assertTrue(np.allclose(K2[i,...],
                                 np.matmul(chol2[i,...], chol2[i,...].T), atol=1.0e-4))
-<<<<<<< HEAD
-=======
             self.assertTrue(np.allclose(K3[i,...],
                                 np.matmul(chol3[i,...], chol3[i,...].T), atol=1.0e-3))
->>>>>>> eeda9386
 
 if __name__ == '__main__':
     unittest.main()